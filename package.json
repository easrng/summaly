--- conflicted
+++ resolved
@@ -20,13 +20,8 @@
     "@types/request": "2.0.3",
     "@types/node": "8.0.28",
     "express": "4.14.1",
-<<<<<<< HEAD
-    "mocha": "3.4.1",
     "typescript": "2.5.2"
-=======
-    "mocha": "3.5.2",
-    "typescript": "2.4.1"
->>>>>>> 2b1848bc
+    "mocha": "3.5.2"
   },
   "dependencies": {
     "cheerio-httpcli": "0.7.0",
