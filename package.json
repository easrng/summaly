{
  "name": "summaly",
  "version": "2.0.3",
  "description": "Get web page's summary",
  "author": "syuilo <i@syuilo.com>",
  "license": "MIT",
  "repository": "https://github.com/syuilo/summaly.git",
  "bugs": "https://github.com/syuilo/summaly/issues",
  "main": "./built/index.js",
  "types": "./built/index.d.ts",
  "scripts": {
    "build": "tsc",
    "test": "mocha --harmony"
  },
  "devDependencies": {
<<<<<<< HEAD
    "@types/debug": "0.0.29",
    "@types/express": "4.0.36",
    "@types/html-entities": "1.2.16",
=======
    "@types/express": "4.0.37",
    "@types/debug": "0.0.30",
    "@types/html-entities": "1.2.15",
>>>>>>> 330fe98c
    "@types/mocha": "2.2.41",
    "@types/request": "2.0.3",
    "@types/node": "8.0.28",
    "express": "4.14.1",
    "typescript": "2.5.2"
    "mocha": "3.5.2"
  },
  "dependencies": {
    "cheerio-httpcli": "0.7.0",
    "debug": "3.0.1",
    "escape-regexp": "0.0.1",
    "html-entities": "1.2.1",
    "request": "2.81.0",
    "require-all": "2.2.0",
    "trace-redirect": "1.0.4"
  }
}<|MERGE_RESOLUTION|>--- conflicted
+++ resolved
@@ -13,15 +13,9 @@
     "test": "mocha --harmony"
   },
   "devDependencies": {
-<<<<<<< HEAD
-    "@types/debug": "0.0.29",
-    "@types/express": "4.0.36",
-    "@types/html-entities": "1.2.16",
-=======
     "@types/express": "4.0.37",
     "@types/debug": "0.0.30",
-    "@types/html-entities": "1.2.15",
->>>>>>> 330fe98c
+    "@types/html-entities": "1.2.16",
     "@types/mocha": "2.2.41",
     "@types/request": "2.0.3",
     "@types/node": "8.0.28",
