{
  "name": "summaly",
  "version": "2.0.1",
  "description": "Get web page's summary",
  "author": "syuilo <i@syuilo.com>",
  "license": "MIT",
  "repository": "https://github.com/syuilo/summaly.git",
  "bugs": "https://github.com/syuilo/summaly/issues",
  "main": "./built/index.js",
  "types": "./built/index.d.ts",
  "scripts": {
    "build": "gulp build",
    "test": "mocha --harmony"
  },
  "devDependencies": {
    "@types/debug": "0.0.29",
    "@types/express": "4.0.35",
    "@types/mocha": "2.2.40",
<<<<<<< HEAD
    "@types/event-stream": "3.3.31",
    "@types/gulp": "4.0.0",
    "@types/gulp-typescript": "0.0.32",
=======
    "@types/event-stream": "3.3.30",
    "@types/gulp": "4.0.1",
    "@types/gulp-typescript": "0.0.33",
>>>>>>> dc12cc29
    "@types/node": "7.0.8",
    "@types/request": "0.0.41",
    "event-stream": "3.3.4",
    "express": "4.14.1",
    "gulp": "3.9.1",
    "gulp-typescript": "3.1.5",
    "mocha": "3.2.0",
    "typescript": "2.1.6"
  },
  "dependencies": {
    "cheerio-httpcli": "0.6.11",
    "debug": "2.6.3",
    "escape-regexp": "0.0.1",
    "html-entities": "1.2.0",
    "request": "2.81.0",
    "require-all": "2.2.0",
    "trace-redirect": "1.0.2-1"
  }
}<|MERGE_RESOLUTION|>--- conflicted
+++ resolved
@@ -16,15 +16,9 @@
     "@types/debug": "0.0.29",
     "@types/express": "4.0.35",
     "@types/mocha": "2.2.40",
-<<<<<<< HEAD
     "@types/event-stream": "3.3.31",
-    "@types/gulp": "4.0.0",
-    "@types/gulp-typescript": "0.0.32",
-=======
-    "@types/event-stream": "3.3.30",
     "@types/gulp": "4.0.1",
     "@types/gulp-typescript": "0.0.33",
->>>>>>> dc12cc29
     "@types/node": "7.0.8",
     "@types/request": "0.0.41",
     "event-stream": "3.3.4",
