{
  "name": "summaly",
  "version": "2.0.0",
  "description": "Get web page's summary",
  "author": "syuilo <i@syuilo.com>",
  "license": "MIT",
  "repository": "https://github.com/syuilo/summaly.git",
  "bugs": "https://github.com/syuilo/summaly/issues",
  "main": "./built/index.js",
  "types": "./built/index.d.ts",
  "scripts": {
    "build": "gulp build",
    "test": "mocha --harmony"
  },
  "devDependencies": {
    "@types/debug": "0.0.29",
    "@types/express": "4.0.35",
    "@types/mocha": "2.2.39",
    "@types/event-stream": "3.3.30",
    "@types/gulp": "3.8.32",
    "@types/gulp-typescript": "0.0.32",
<<<<<<< HEAD
    "@types/node": "7.0.8",
    "@types/request": "0.0.40",
=======
    "@types/node": "7.0.5",
    "@types/request": "0.0.41",
>>>>>>> 8464b0bc
    "event-stream": "3.3.4",
    "express": "4.14.1",
    "gulp": "3.9.1",
    "gulp-typescript": "3.1.5",
    "mocha": "3.2.0",
    "typescript": "2.1.6"
  },
  "dependencies": {
    "cheerio-httpcli": "0.6.11",
    "debug": "2.6.1",
    "escape-regexp": "0.0.1",
    "html-entities": "1.2.0",
    "request": "2.80.0",
    "require-all": "2.2.0",
    "trace-redirect": "1.0.2-1"
  }
}<|MERGE_RESOLUTION|>--- conflicted
+++ resolved
@@ -19,13 +19,8 @@
     "@types/event-stream": "3.3.30",
     "@types/gulp": "3.8.32",
     "@types/gulp-typescript": "0.0.32",
-<<<<<<< HEAD
     "@types/node": "7.0.8",
-    "@types/request": "0.0.40",
-=======
-    "@types/node": "7.0.5",
     "@types/request": "0.0.41",
->>>>>>> 8464b0bc
     "event-stream": "3.3.4",
     "express": "4.14.1",
     "gulp": "3.9.1",
